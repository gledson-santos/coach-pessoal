import React, { useCallback, useEffect, useMemo, useState } from "react";

import {
  ScrollView,
  StyleSheet,
  Text,
  TouchableOpacity,
  View,
} from "react-native";

import { Ionicons } from "@expo/vector-icons";
import TaskModal from "../components/TaskModal";
import { DEFAULT_CALENDAR_CATEGORY, getCalendarCategoryLabel, normalizeCalendarColor } from "../constants/calendarCategories";

import { deleteProviderEvent } from "../services/calendarProviderActions";
import { subscribeCalendarAccounts } from "../services/calendarAccountsStore";
import { notifyAccountLocalChange } from "../services/calendarSyncManager";
import { triggerEventSync } from "../services/eventSync";
import {
  Evento,
  atualizarEvento,
  deletarEvento,
  listarEventos,
  salvarEvento,
} from "../database";
import { filterVisibleEvents } from "../utils/eventFilters";
type Task = Evento;
type DisplayTask = Task & {
  aggregatedCount?: number;
};

const FILTERS = [
  { key: "atrasadas", label: "Atrasadas" },
  { key: "hoje", label: "Hoje" },
  { key: "proximas", label: "Próximas" },
  { key: "semData", label: "Sem Data" },
] as const;

type FilterKey = (typeof FILTERS)[number]["key"];
const parseDate = (value?: string) => {
  if (!value) return null;
  const parsed = new Date(value);
  if (Number.isNaN(parsed.getTime())) {
    return null;
  }
  return parsed;
};
const formatDate = (value?: string) => {
  const date = parseDate(value);
  if (!date) return null;
  return date.toLocaleDateString("pt-BR", {
    day: "2-digit",
    month: "2-digit",
    year: "numeric",
    hour: "2-digit",
    minute: "2-digit",
  });
};
const formatDuration = (minutes?: number) => {
  if (!minutes) return "15 min";
  const horas = Math.floor(minutes / 60);
  const resto = minutes % 60;
  if (horas === 0) {
    return `${minutes} min`;
  }
  if (resto === 0) {
    return `${horas}h`;
  }
  return `${horas}h${resto.toString().padStart(2, "0")}`;
};
const calculateOpenDays = (task: Task) => {
  const createdAt = parseDate(task.inicio || task.data || undefined);
  if (!createdAt) {
    return 0;
  }
  const diffMs = Date.now() - createdAt.getTime();
  const days = Math.floor(diffMs / (1000 * 60 * 60 * 24));
  return days >= 0 ? days : 0;
};
const isRecurringTask = (task: Task) => {
  const normalizedType = (task.tipo ?? "").toLowerCase();
  if (normalizedType.includes("recorr")) {
    return true;
  }

  if (typeof task.icsUid === "string" && task.icsUid.includes("::")) {
    return true;
  }

  if (typeof task.googleId === "string" && task.googleId.includes("_")) {
    return true;
  }

  if (typeof task.outlookId === "string" && task.outlookId.includes("_")) {
    return true;
  }

  return false;
};

const getRecurringGroupKey = (task: Task): string | null => {
  if (!isRecurringTask(task)) {
    return null;
  }

  if (typeof task.icsUid === "string" && task.icsUid.includes("::")) {
    return task.icsUid.split("::")[0]?.toLowerCase() ?? null;
  }

  if (typeof task.googleId === "string" && task.googleId.includes("_")) {
    return task.googleId.split("_")[0]?.toLowerCase() ?? null;
  }

  if (typeof task.outlookId === "string" && task.outlookId.includes("_")) {
    return task.outlookId.split("_")[0]?.toLowerCase() ?? null;
  }

  const title = (task.titulo ?? "").trim().toLowerCase();
  const type = (task.tipo ?? "").trim().toLowerCase();
  if (!title) {
    return null;
  }

  return `${type}:${title}`;
};

const groupUpcomingRecurringTasks = (
  tasks: Task[],
  todayBase: Date
): DisplayTask[] => {
  const msPerDay = 1000 * 60 * 60 * 24;
  const result: DisplayTask[] = [];
  const grouped = new Map<string, DisplayTask>();

  tasks.forEach((task) => {
    const parsedDate = parseDate(task.data);
    if (!parsedDate) {
      result.push(task);
      return;
    }

    const baseDate = new Date(
      parsedDate.getFullYear(),
      parsedDate.getMonth(),
      parsedDate.getDate()
    );

    const diffDays = Math.floor(
      (baseDate.getTime() - todayBase.getTime()) / msPerDay
    );

    const canGroup = diffDays > 1 && isRecurringTask(task);
    if (!canGroup) {
      result.push(task);
      return;
    }

    const groupKey = getRecurringGroupKey(task);
    if (!groupKey) {
      result.push(task);
      return;
    }

    const existing = grouped.get(groupKey);
    if (existing) {
      existing.aggregatedCount = (existing.aggregatedCount ?? 1) + 1;
      return;
    }

    const clone: DisplayTask = { ...task, aggregatedCount: 1 };
    grouped.set(groupKey, clone);
    result.push(clone);
  });

  grouped.forEach((value) => {
    if (value.aggregatedCount === 1) {
      delete value.aggregatedCount;
    }
  });

  return result;
};

type TaskCardProps = {
  task: DisplayTask;
  onEdit: () => void;
};
const TaskCard = ({ task, onEdit }: TaskCardProps) => {
  const tempo = task.tempoExecucao ?? 15;
  const dataFormatada = formatDate(task.data);
  const diasEmAberto = calculateOpenDays(task);
  const aggregatedCount = task.aggregatedCount ?? 0;
  const hasAggregation = aggregatedCount > 1;
  const descricao = dataFormatada
    ? hasAggregation
      ? `${aggregatedCount} próximas execuções agendadas`
      : `Execução: ${dataFormatada}`
    : diasEmAberto <= 0
    ? "Criada hoje"
    : `Em aberto ha ${diasEmAberto} dia${diasEmAberto === 1 ? "" : "s"}`;
  const calendarColor = normalizeCalendarColor(task.cor ?? DEFAULT_CALENDAR_CATEGORY.color);
  const categoryLabel = getCalendarCategoryLabel(task.cor ?? null);
  const badgeBackground = `${calendarColor}26`;
  const recurring = isRecurringTask(task);
  return (
    <TouchableOpacity
      style={styles.cardWrapper}
      activeOpacity={0.85}
      onPress={onEdit}
    >
      <View style={[styles.cardAccent, { backgroundColor: calendarColor }]} />
      <View style={styles.cardContent}>
        <View style={styles.cardHeader}>
          <View style={styles.cardHeaderRight}>
            {recurring && (
              <View style={styles.recurringTag}>
                <Text style={styles.recurringTagText}>Recorrente</Text>
              </View>
            )}
            <View style={[styles.cardCategoryBadge, { backgroundColor: badgeBackground }]}>
              <View style={[styles.cardCategoryDot, { backgroundColor: calendarColor }]} />
              <Text style={styles.cardCategoryText}>{categoryLabel}</Text>
            </View>
            <Ionicons name="create-outline" size={20} style={styles.cardHeaderIcon} />
          </View>
          <Text style={styles.cardTitle} numberOfLines={2}>
            {task.titulo}
          </Text>
        </View>
        <View style={styles.cardMetaRow}>
          <Ionicons name="time-outline" size={16} style={styles.metaIcon} />
          <Text style={styles.cardMetaText}>{formatDuration(tempo)}</Text>
          <View style={styles.metaDivider} />
          <Ionicons name="speedometer-outline" size={16} style={styles.metaIcon} />
          <Text style={styles.cardMetaText}>Dificuldade: {task.dificuldade}</Text>
        </View>
        <View style={styles.cardMetaRow}>
          <Ionicons name="calendar-outline" size={16} style={styles.metaIcon} />
          <Text style={styles.cardSecondaryText}>{descricao}</Text>
        </View>
      </View>
    </TouchableOpacity>
  );
};
export default function TasksScreen() {
  const [tasks, setTasks] = useState<Task[]>([]);
  const [modalVisible, setModalVisible] = useState(false);
  const [selectedTask, setSelectedTask] = useState<Task | null>(null);
  const [activeFilter, setActiveFilter] = useState<FilterKey>("hoje");
  const carregarTarefas = useCallback(async () => {
    const eventos = await listarEventos();
    const visiveis = filterVisibleEvents(eventos);
    setTasks(visiveis as Task[]);
  }, []);

  useEffect(() => {
    carregarTarefas();
  }, [carregarTarefas]);

  useEffect(() => {
    const lastSyncMap = new Map<string, string | null>();
    const unsubscribe = subscribeCalendarAccounts((list) => {
      let shouldReload = false;
      let removedAccount = false;
      const presentIds = new Set<string>();

      list.forEach((account) => {
        presentIds.add(account.id);
        const lastSync = account.lastSync ?? null;
        const previous = lastSyncMap.get(account.id);
        if (lastSync && lastSync !== previous) {
          shouldReload = true;
        }
        lastSyncMap.set(account.id, lastSync);
      });

      Array.from(lastSyncMap.keys()).forEach((id) => {
        if (!presentIds.has(id)) {
          removedAccount = true;
          lastSyncMap.delete(id);
        }
      });

      if (shouldReload || removedAccount) {
        carregarTarefas();
      }
    });

    return () => {
      unsubscribe();
    };
  }, [carregarTarefas]);
  const categorizedTasks = useMemo<Record<FilterKey, DisplayTask[]>>(() => {
    const msPorDia = 1000 * 60 * 60 * 24;
    const agora = new Date();
    const hojeBase = new Date(
      agora.getFullYear(),
      agora.getMonth(),
      agora.getDate()
    );

    const sorted = [...tasks].sort((a, b) => {
      const dataA = parseDate(a.data);
      const dataB = parseDate(b.data);
      if (dataA && dataB) {
        return dataA.getTime() - dataB.getTime();
      }
      if (dataA && !dataB) {
        return -1;
      }
      if (!dataA && dataB) {
        return 1;
      }
      const diasA = calculateOpenDays(a);
      const diasB = calculateOpenDays(b);
      return diasB - diasA;
    });

    const buckets: Record<FilterKey, DisplayTask[]> = {
      atrasadas: [],
      hoje: [],
      proximas: [],
      semData: [],
    };

    const upcomingBuffer: Task[] = [];

    sorted.forEach((task) => {
      const parsedDate = parseDate(task.data);
      if (!parsedDate) {
        buckets.semData.push(task);
        return;
      }

      const dataBase = new Date(
        parsedDate.getFullYear(),
        parsedDate.getMonth(),
        parsedDate.getDate()
      );
      const diffDias = Math.floor(
        (dataBase.getTime() - hojeBase.getTime()) / msPorDia
      );

      if (diffDias < 0) {
        buckets.atrasadas.push(task);
      } else if (diffDias === 0) {
        buckets.hoje.push(task);
      } else {
        upcomingBuffer.push(task);
      }
    });

    buckets.proximas = groupUpcomingRecurringTasks(upcomingBuffer, hojeBase);

    return buckets;
  }, [tasks]);

  const displayedTasks = categorizedTasks[activeFilter];
  const hasTasks = displayedTasks.length > 0;
  const abrirNovaTarefa = () => {
    setSelectedTask(null);
    setModalVisible(true);
  };
  const abrirEdicao = (task: Task) => {
    setSelectedTask(task);
    setModalVisible(true);
  };
  const handleSave = async (task: Task) => {
    const merged: Task = {
      ...selectedTask,
      ...task,
      googleId: task.googleId ?? selectedTask?.googleId,
      outlookId: task.outlookId ?? selectedTask?.outlookId,
      provider: task.provider ?? selectedTask?.provider,
      accountId: task.accountId ?? selectedTask?.accountId ?? null,
      cor: task.cor ?? selectedTask?.cor ?? DEFAULT_CALENDAR_CATEGORY.color,
      status: task.status ?? selectedTask?.status ?? "ativo",
    };

    if (merged.id) {
      await atualizarEvento(merged);
    } else {
      await salvarEvento(merged);
    }
    await carregarTarefas();
    try {
      await triggerEventSync({ force: true });
    } catch (error) {
      console.warn("[tasks] failed to trigger sync after save", error);
    }
  };
  const handleDelete = async (id: number) => {
    const deletedInfo = await deletarEvento(id);
    await carregarTarefas();

    const provider = deletedInfo?.provider;
    const accountId = deletedInfo?.accountId ?? null;
    const externalId =
      provider === "google"
        ? deletedInfo?.googleId ?? null
        : provider === "outlook"
        ? deletedInfo?.outlookId ?? null
        : null;

    if (provider === "google" || provider === "outlook") {
      await deleteProviderEvent({
        provider: provider as "google" | "outlook",
        accountId,
        externalId,
      });
      if (accountId) {
        notifyAccountLocalChange(accountId);
      }
    }
    try {
      await triggerEventSync({ force: true });
    } catch (error) {
      console.warn("[tasks] failed to trigger sync after delete", error);
    }
  };
  return (
    <View style={styles.container}>
      <View style={styles.header}>
<<<<<<< HEAD
        <View style={styles.headerTopRow}>
          <Text style={styles.title}>Minhas Tarefas</Text>
          <TouchableOpacity
            style={styles.addButton}
            onPress={abrirNovaTarefa}
          >
            <Text style={styles.addButtonText}>+ Nova tarefa</Text>
          </TouchableOpacity>
        </View>
        <Text style={styles.subtitle}>
          Organize e visualize tudo o que precisa fazer
        </Text>
      </View>
      <View style={styles.filterBarContainer}>
        <ScrollView
          horizontal
          showsHorizontalScrollIndicator={false}
          contentContainerStyle={styles.filterScrollContent}
        >
          {FILTERS.map((filter, index) => {
            const isActive = filter.key === activeFilter;
            const isLast = index === FILTERS.length - 1;
            return (
              <TouchableOpacity
                key={filter.key}
                style={[
                  styles.filterChip,
                  isActive ? styles.filterChipActive : undefined,
                  !isLast ? styles.filterChipSpacing : undefined,
                ]}
                onPress={() => setActiveFilter(filter.key)}
                activeOpacity={0.8}
              >
                <Text
                  style={[
                    styles.filterChipText,
                    isActive ? styles.filterChipTextActive : undefined,
                  ]}
                >
                  {filter.label}
                </Text>
              </TouchableOpacity>
            );
          })}
        </ScrollView>
=======
        <View style={styles.headerTexts}>
          <Text style={styles.title}>Minhas Tarefas</Text>
          <Text style={styles.subtitle}>
            Organize e visualize tudo o que precisa fazer
          </Text>
        </View>
        <TouchableOpacity style={styles.addButton} onPress={abrirNovaTarefa}>
          <Text style={styles.addButtonText}>+ Nova tarefa</Text>
        </TouchableOpacity>
>>>>>>> 02a41e24
      </View>
      <View style={styles.filterBarContainer}>
        <ScrollView
          horizontal
          showsHorizontalScrollIndicator={false}
          contentContainerStyle={styles.filterScrollContent}
        >
          {FILTERS.map((filter, index) => {
            const isActive = filter.key === activeFilter;
            const isLast = index === FILTERS.length - 1;
            return (
              <TouchableOpacity
                key={filter.key}
                style={[
                  styles.filterChip,
                  isActive ? styles.filterChipActive : undefined,
                  !isLast ? styles.filterChipSpacing : undefined,
                ]}
                onPress={() => setActiveFilter(filter.key)}
                activeOpacity={0.8}
              >
                <Text
                  style={[
                    styles.filterChipText,
                    isActive ? styles.filterChipTextActive : undefined,
                  ]}
                >
                  {filter.label}
                </Text>
              </TouchableOpacity>
            );
          })}
        </ScrollView>
      </View>
      <ScrollView
        style={styles.list}
        contentContainerStyle={
          hasTasks ? styles.listWrapper : styles.emptyWrapper
        }
        showsVerticalScrollIndicator={false}
      >
        {hasTasks ? (
          displayedTasks.map((task, taskIndex) => (
            <TaskCard
              key={task.id ? String(task.id) : `${activeFilter}-${taskIndex}`}
              task={task}
              onEdit={() => abrirEdicao(task)}
            />
          ))
        ) : (
          <Text style={styles.emptyText}>
            Nenhuma tarefa cadastrada. Toque em "+ Nova tarefa" para criar a primeira.
          </Text>
        )}
      </ScrollView>
      <TaskModal
        visible={modalVisible}
        onClose={() => setModalVisible(false)}
        onSave={handleSave}
        onDelete={(id) => handleDelete(id)}
        initialData={selectedTask}
      />
    </View>
  );
}
const styles = StyleSheet.create({
  container: {
    flex: 1,
    backgroundColor: "#e6f4f1",
    paddingHorizontal: 20,
    paddingTop: 24,
    paddingBottom: 24,
  },
  header: {
    marginBottom: 16,
  },
  headerTopRow: {
    flexDirection: "row",
    alignItems: "flex-end",
    justifyContent: "space-between",
<<<<<<< HEAD
    gap: 12,
=======
    marginBottom: 16,
  },
  headerTexts: {
    flex: 1,
    marginRight: 16,
>>>>>>> 02a41e24
  },
  title: {
    fontSize: 24,
    fontWeight: "700",
    color: "#1f2d3d",
    flex: 1,
  },
  subtitle: {
    marginTop: 4,
    fontSize: 14,
    color: "#4b5563",
  },
  subtitle: {
    marginTop: 4,
    fontSize: 14,
    color: "#4b5563",
  },
  addButton: {
    backgroundColor: "#2a9d8f",
    paddingVertical: 10,
    paddingHorizontal: 16,
    borderRadius: 10,
    shadowColor: "#0b4a4f",
    shadowOffset: { width: 0, height: 6 },
    shadowOpacity: 0.12,
    shadowRadius: 8,
    elevation: 3,
  },
  addButtonText: {
    color: "#ffffff",
    fontWeight: "700",
  },
  filterBarContainer: {
    backgroundColor: "#ffffff",
    paddingVertical: 10,
    paddingHorizontal: 6,
    borderRadius: 18,
    marginBottom: 12,
    shadowColor: "#0b4a4f",
    shadowOffset: { width: 0, height: 4 },
    shadowOpacity: 0.08,
    shadowRadius: 10,
    elevation: 2,
    zIndex: 1,
  },
  filterScrollContent: {
    paddingHorizontal: 6,
  },
  filterChip: {
    paddingHorizontal: 14,
    paddingVertical: 8,
    borderRadius: 999,
    backgroundColor: "#e2f1ee",
  },
  filterChipSpacing: {
    marginRight: 8,
  },
  filterChipActive: {
    backgroundColor: "#2a9d8f",
  },
  filterChipText: {
    color: "#1f2d3d",
    fontSize: 13,
    fontWeight: "600",
  },
  filterChipTextActive: {
    color: "#ffffff",
  },
  list: {
    flex: 1,
  },
  listWrapper: {
    flexGrow: 1,
    paddingTop: 16,
    paddingBottom: 32,
  },
  emptyWrapper: {
    flexGrow: 1,
    justifyContent: "center",
    alignItems: "center",
    paddingHorizontal: 20,
  },
  emptyText: {
    textAlign: "center",
    color: "#6b7280",
    lineHeight: 20,
  },
  cardWrapper: {
    flexDirection: "row",
    borderRadius: 18,
    backgroundColor: "#ffffff",
    shadowColor: "#0b4a4f",
    shadowOffset: { width: 0, height: 4 },
    shadowOpacity: 0.08,
    shadowRadius: 10,
    elevation: 2,
    marginBottom: 12,
  },
  cardAccent: {
    width: 6,
    borderTopLeftRadius: 18,
    borderBottomLeftRadius: 18,
  },
  cardContent: {
    flex: 1,
    padding: 16,
  },
  cardHeader: {
    flexDirection: "column",
    alignItems: "flex-start",
    gap: 12,
  },
  cardHeaderRight: {
    flexDirection: "row",
    alignItems: "center",
    gap: 8,
    alignSelf: "flex-end",
  },
  recurringTag: {
    backgroundColor: "#264653",
    paddingHorizontal: 8,
    paddingVertical: 2,
    borderRadius: 999,
  },
  recurringTagText: {
    color: "#fff",
    fontSize: 12,
    fontWeight: "600",
  },
  cardCategoryBadge: {
    flexDirection: "row",
    alignItems: "center",
    paddingHorizontal: 10,
    paddingVertical: 4,
    borderRadius: 999,
  },
  cardCategoryDot: {
    width: 8,
    height: 8,
    borderRadius: 4,
    marginRight: 6,
  },
  cardCategoryText: {
    fontSize: 12,
    fontWeight: "600",
    color: "#0f172a",
  },
  cardTitle: {
    fontSize: 17,
    fontWeight: "700",
    color: "#1f2d3d",
    alignSelf: "stretch",
  },
  cardHeaderIcon: {
    color: "#1c6b73",
  },
  cardMetaRow: {
    flexDirection: "row",
    alignItems: "center",
    flexWrap: "wrap",
    marginTop: 10,
  },
  metaIcon: {
    marginRight: 6,
    color: "#4b5563",
  },
  cardMetaText: {
    fontSize: 14,
    color: "#4b5563",
    marginRight: 8,
  },
  metaDivider: {
    width: 4,
    height: 4,
    borderRadius: 2,
    backgroundColor: "#cbd5f5",
    marginHorizontal: 6,
  },
  cardSecondaryText: {
    fontSize: 14,
    color: "#4b5563",
    flexShrink: 1,
  },
});





<|MERGE_RESOLUTION|>--- conflicted
+++ resolved
@@ -421,7 +421,6 @@
   return (
     <View style={styles.container}>
       <View style={styles.header}>
-<<<<<<< HEAD
         <View style={styles.headerTopRow}>
           <Text style={styles.title}>Minhas Tarefas</Text>
           <TouchableOpacity
@@ -467,17 +466,6 @@
             );
           })}
         </ScrollView>
-=======
-        <View style={styles.headerTexts}>
-          <Text style={styles.title}>Minhas Tarefas</Text>
-          <Text style={styles.subtitle}>
-            Organize e visualize tudo o que precisa fazer
-          </Text>
-        </View>
-        <TouchableOpacity style={styles.addButton} onPress={abrirNovaTarefa}>
-          <Text style={styles.addButtonText}>+ Nova tarefa</Text>
-        </TouchableOpacity>
->>>>>>> 02a41e24
       </View>
       <View style={styles.filterBarContainer}>
         <ScrollView
@@ -558,15 +546,7 @@
     flexDirection: "row",
     alignItems: "flex-end",
     justifyContent: "space-between",
-<<<<<<< HEAD
     gap: 12,
-=======
-    marginBottom: 16,
-  },
-  headerTexts: {
-    flex: 1,
-    marginRight: 16,
->>>>>>> 02a41e24
   },
   title: {
     fontSize: 24,
